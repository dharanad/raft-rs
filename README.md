# Raft-rs
<<<<<<< HEAD
An understandable, fast, scalable and optimized Raft implementation.
It is asynchronous(built on tokio runtime) and supports zero-copy. It does not assume storage to be non-malicious, if corrupted, it will repair the logs via peer-to-peer communication. 
=======
An understandable, fast, scalable and optimized implementation of [Raft algoritm](https://en.wikipedia.org/wiki/Raft_(algorithm)).
It is asynchronous(built on tokio runtime) and supports zero-copy. It does not assume logs to be non-malicious, if corrupted, it will repair the logs via peer-to-peer communication. 
>>>>>>> 16dd7ec2

## Note
- This project is still under development and is not yet production-ready. It is not recommended to use this in production environments.

- We are actively working on this project to make it better and more reliable. If you have any suggestions or feedback, please feel free to open an issue or a pull request. This is true until we reach version 1.0.0.

- Release every 2 weeks.

## Goals
- [x] Understandable
- [x] Fast
- [x] Scalable
- [x] Zero-Copy support
- [x] Asynchronous
- [x] Default Leader 
- [x] Leadership preference
- [x] Log compaction
- [x] Tigerbeetle style replica repair
- [x] Dynamic cluster membership changes support

## To-Do
- [ ] Production-ready
- [ ] Test replica repair thoroughly
- [ ] Test for dynamic cluster membership changes
- [ ] io_uring support
- [ ] Complete batch write implementation
- [ ] Improve Log compaction
- [ ] Improve error handling
- [ ] RDMA support
- [ ] Add more comprehensive tests
- [ ] Enhance documentation
- [ ] Deterministic Simulation Testing
- [ ] Benchmarking

## How to Run the Project
1. Ensure you have Rust installed. If not, follow the instructions [here](https://www.rust-lang.org/tools/install).
2. Clone the repository:
   ```sh
   git clone https://github.com/your-username/raft-rs.git
   cd raft-rs
   ```
3. Run the project:
   ```sh
   cargo run --example simple_run
   ```
4. Release the project:
   ```sh
   cargo build --release
   ```

## Contributing
Contributions are welcome! If you have any ideas, suggestions, or issues, please feel free to open an issue or a pull request. We aim to make this project better with your help.

## License
This project is licensed under the MIT License. For more information, please refer to the [LICENSE](LICENSE) file.

## Contact
For any questions or feedback, please reach out to [vaibhaw.vipul@gmail.com].<|MERGE_RESOLUTION|>--- conflicted
+++ resolved
@@ -1,11 +1,6 @@
 # Raft-rs
-<<<<<<< HEAD
-An understandable, fast, scalable and optimized Raft implementation.
+An understandable, fast, scalable and optimized implementation of [Raft algoritm](https://en.wikipedia.org/wiki/Raft_(algorithm)).
 It is asynchronous(built on tokio runtime) and supports zero-copy. It does not assume storage to be non-malicious, if corrupted, it will repair the logs via peer-to-peer communication. 
-=======
-An understandable, fast, scalable and optimized implementation of [Raft algoritm](https://en.wikipedia.org/wiki/Raft_(algorithm)).
-It is asynchronous(built on tokio runtime) and supports zero-copy. It does not assume logs to be non-malicious, if corrupted, it will repair the logs via peer-to-peer communication. 
->>>>>>> 16dd7ec2
 
 ## Note
 - This project is still under development and is not yet production-ready. It is not recommended to use this in production environments.
